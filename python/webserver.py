import json
import hashlib
import time
import sys
import copy
from ConfigParser import ConfigParser, NoOptionError
from twisted.web.server import Site
from twisted.web import resource
from twisted.web.resource import NoResource
from twisted.internet import reactor, endpoints
from twisted.web.static import File
from trafficlight import TrafficLightSerial


class TrafficLightWeb(resource.Resource):
    isLeaf = True
    numberRequests = 0

    def __init__(self, local_light):
        self.localLight = local_light

    # HTTP side
    def render_GET(self, request):
        self.numberRequests += 1
        request.setHeader(b"content-type", b"text/plain")
        content = self.localLight.to_json()
        return content.encode("utf-8")

    def render_POST(self, request):
        data = request.args
        handled = False
        # Do not write masters
        try:
            key = data['key'][0]
        except KeyError:
            key = None

        if not self.localLight.isWritable(key):
            return "not writeable"

        if 'giveway' in data:
            try:
                value = int(data['giveway'][0])
            except:
                return "value error"
            self.localLight.setGreen(value)
            handled = True

        if 'temp_error' in data:
            self.localLight.setTempError(bool(int(data['temp_error'][0])))
            handled = True

        if not handled:
            return "not ok"
        else:
            return "ok"


class TransportWrapper(object):
    secret = "AchWieGutDassNiemandWeiss"

    def encapsulate(self, message):
        assert(type(message) is dict)
        clone = copy.deepcopy(message)
        clone['_time'] = time.time()
        raw = json.dumps(clone)
        hashsum = hashlib.sha256(raw+self.secret).hexdigest()

        return json.dumps({"raw": raw, "hash": hashsum})

    def decapsulate(self, message):
        # assert(type(message) is str)
        packet = json.loads(message)
        assert('raw' in packet)
        assert('hash' in packet)
        hashsum = hashlib.sha256(self.raw+self.secret).hexdigest()
        if not (hashsum == packet['hash']):
            return False
        return json.loads(raw)


class Authenticator(resource.Resource, TransportWrapper):
    isLeaf = True
    common_text = "of0iefipmdsp3ekewpds[rqf;ew.c[efwsd"

    def render_POST(self, request):
        """
        Validate clients token and if it is ok, return a signed
        answer.
        """
        data = request.content.getvalue()
        print(data)
        msg = self.decapsulate(data)
        print(msg)

    def render_GET(self, request):
        return "hallo"

<<<<<<< HEAD

if len(sys.argv) > 0:
    config_file_name = sys.argv[1]
else:
    config_file_name = None

config = ConfigParser()
if config_file_name is not None:
    config.read(config_file_name)
print(config.sections())

try:
    reset_gpio = config.get("hardware", "reset_pin")
except NoOptionError:
    reset_gpio = None

try:
    port = config.get("hardware", "port")
except NoOptionError:
    port = None

local_light = TrafficLightSerial.open(port, reset_gpio)

root = File("../website/")

interface = NoResource()
# interface.putChild("give_way", GiveWay(local_light))
interface.putChild("status", TrafficLightWeb(local_light))

root.putChild("interface", interface)
root.putChild("auth", Authenticator())
=======
class JSONAnswer(resource.Resource):
    isLeaf = False
    numberRequests = 0
>>>>>>> 3e78a520

    def __init__(self, to_be_jsoned):
        self.data = to_be_jsoned
        resource.Resource.__init__(self)

    # HTTP side
    def render_GET(self, request):
        return json.dumps(self.data)<|MERGE_RESOLUTION|>--- conflicted
+++ resolved
@@ -1,16 +1,77 @@
 import json
 import hashlib
 import time
-import sys
-import copy
-from ConfigParser import ConfigParser, NoOptionError
+from ConfigParser import SafeConfigParser
 from twisted.web.server import Site
-from twisted.web import resource
-from twisted.web.resource import NoResource
-from twisted.internet import reactor, endpoints
+from twisted.web.client import Agent
+from twisted.web import server, resource
+from twisted.web.resource import Resource, NoResource
+from twisted.protocols import basic
+from twisted.internet import reactor, endpoints, task
 from twisted.web.static import File
 from trafficlight import TrafficLightSerial
 
+
+class TrafficLightMasterSlave(object):
+    '''
+    Handles master/slave behavior and synch.
+    '''
+    service_class = "_http._tcp.local"
+
+    def __init__(self, config_file_name):
+        self.config = SafeConfigParser()
+        with open(config_file_name, "r") as f:
+            self.config.read(f)
+        self.isMaster = config.getboolean("general", "master")
+        self.remote_hostname = config.get("general", "remote")
+        if self.remote_hostname is None:
+            logging.error("No remote hostname defined. No master/slave capability possible!")
+
+        self.poll_loop = task.LoopingCall(self.poll_remote)
+        self.poll_loop.start(0.25)
+        self.agent = Agent(reactor)
+        self.remote_url = "http://{}:8880/interface/status".format(self.remote_hostname).encode("ascii")
+        self.running_request = None
+        self.error_count = 0
+        # Publish own service
+        # TODO
+    
+    def poll_remote(self):
+        '''
+        Polls remote host to get its state
+        '''
+        if self.running_request is not None:
+            self.error_count += 1
+            self.running_request.cancel()
+
+        self.running_request = self.agent.request(b"GET", self.remote_url)
+        self.running_request.addCallback(self.request_handler)
+        pass
+    
+    def request_handler(self, response):
+        d = readBody(response)
+        # TODO maybe move it until validation?
+        self.error_count = 0
+        if not self.isMaster:
+            # Only master need to really process the answer,
+            # a slave is happy when it sees the master
+            d.addCallback(self.on_slave_received)
+        else:
+            d.addCallback(self.on_master_received)
+
+    def on_slave_received(self, body):
+        pass
+
+    def on_master_received(self, body):
+        pass
+
+    def on_discover(self, host):
+        '''
+        When discovering an external host, determine who's the master
+        and tell the host about it.
+        '''
+        pass
+    
 
 class TrafficLightWeb(resource.Resource):
     isLeaf = True
@@ -55,7 +116,6 @@
         else:
             return "ok"
 
-
 class TransportWrapper(object):
     secret = "AchWieGutDassNiemandWeiss"
 
@@ -64,20 +124,19 @@
         clone = copy.deepcopy(message)
         clone['_time'] = time.time()
         raw = json.dumps(clone)
-        hashsum = hashlib.sha256(raw+self.secret).hexdigest()
-
-        return json.dumps({"raw": raw, "hash": hashsum})
+        hashsum = hashlib.sha256(raw+secret).hexdigest()
+        
+        return json.dumps({"raw":raw, "hash":hashsum})
 
     def decapsulate(self, message):
-        # assert(type(message) is str)
+        #assert(type(message) is str)
         packet = json.loads(message)
         assert('raw' in packet)
         assert('hash' in packet)
-        hashsum = hashlib.sha256(self.raw+self.secret).hexdigest()
+        hashsum = hashlib.sha256(raw+secret).hexdigest()
         if not (hashsum == packet['hash']):
             return False
         return json.loads(raw)
-
 
 class Authenticator(resource.Resource, TransportWrapper):
     isLeaf = True
@@ -96,48 +155,20 @@
     def render_GET(self, request):
         return "hallo"
 
-<<<<<<< HEAD
-
-if len(sys.argv) > 0:
-    config_file_name = sys.argv[1]
-else:
-    config_file_name = None
-
-config = ConfigParser()
-if config_file_name is not None:
-    config.read(config_file_name)
-print(config.sections())
-
-try:
-    reset_gpio = config.get("hardware", "reset_pin")
-except NoOptionError:
-    reset_gpio = None
-
-try:
-    port = config.get("hardware", "port")
-except NoOptionError:
-    port = None
-
-local_light = TrafficLightSerial.open(port, reset_gpio)
+local_light = TrafficLightSerial.open("/dev/serial0")
 
 root = File("../website/")
+root.putChild("foo", File("/tmp"))
 
 interface = NoResource()
-# interface.putChild("give_way", GiveWay(local_light))
+#interface.putChild("give_way", GiveWay(local_light))
 interface.putChild("status", TrafficLightWeb(local_light))
 
 root.putChild("interface", interface)
 root.putChild("auth", Authenticator())
-=======
-class JSONAnswer(resource.Resource):
-    isLeaf = False
-    numberRequests = 0
->>>>>>> 3e78a520
 
-    def __init__(self, to_be_jsoned):
-        self.data = to_be_jsoned
-        resource.Resource.__init__(self)
 
-    # HTTP side
-    def render_GET(self, request):
-        return json.dumps(self.data)+factory = Site(root)
+endpoint = endpoints.TCP4ServerEndpoint(reactor, 8880)
+endpoint.listen(factory)
+reactor.run()