import json
<<<<<<< HEAD
import hashlib
import time
from configparser import SafeConfigParser
from twisted.web.server import Site
from twisted.web.client import Agent
from twisted.web import server, resource
from twisted.web.resource import Resource, NoResource
from twisted.protocols import basic
from twisted.internet import reactor, endpoints, task
from twisted.web.static import File
from trafficlight import TrafficLightSerial
=======
import logging
from configparser import SafeConfigParser
from twisted.web.client import Agent, readBody
from twisted.web import resource
from twisted.internet import reactor, task
>>>>>>> bf1e47f0


class TrafficLightMasterSlave(object):
    '''
    Handles master/slave behavior and synch.
    '''
    service_class = "_http._tcp.local"

    def __init__(self, config_file_name):
        self.config = SafeConfigParser()
        with open(config_file_name, "r") as f:
            self.config.read(f)
        self.isMaster = self.config.getboolean("general", "master")
        self.remote_hostname = self.config.get("general", "remote")
        if self.remote_hostname is None:
            logging.error("No remote hostname defined. No master/slave capability possible!")

        self.poll_loop = task.LoopingCall(self.poll_remote)
        self.poll_loop.start(0.25)
        self.agent = Agent(reactor)
        self.remote_url = "http://{}:8880/interface/status".format(self.remote_hostname).encode("ascii")
        self.running_request = None
        self.error_count = 0
        # Publish own service
        # TODO

    def poll_remote(self):
        '''
        Polls remote host to get its state
        '''
        if self.running_request is not None:
            self.error_count += 1
            self.running_request.cancel()

        self.running_request = self.agent.request(b"GET", self.remote_url)
        self.running_request.addCallback(self.request_handler)
        pass

    def request_handler(self, response):
        d = readBody(response)
        # TODO maybe move it until validation?
        self.error_count = 0
        if not self.isMaster:
            # Only master need to really process the answer,
            # a slave is happy when it sees the master
            d.addCallback(self.on_slave_received)
        else:
            d.addCallback(self.on_master_received)

    def on_slave_received(self, body):
        pass

    def on_master_received(self, body):
        pass

    def on_discover(self, host):
        '''
        When discovering an external host, determine who's the master
        and tell the host about it.
        '''
        pass


class TrafficLightWeb(resource.Resource):
    isLeaf = True
    numberRequests = 0

    def __init__(self, local_light):
        self.myLight = local_light
        print(local_light)

    # HTTP side
    def render_GET(self, request):
        '''
        Return this traffic lights state.
        If the client sends a challenge, the whole
        packet will be signed using a transportWrapper
        from auth.py
        '''
        challenge = None
        if 'challenge' in request.args:
            challenge = request.args['challenge'][0]

        self.numberRequests += 1
        request.setHeader(b"content-type", b"text/plain")
        content = self.myLight.to_json(challenge)
        return content

    def render_POST(self, request):
        data = request.args
        handled = False
        # When no key is passed -> fail quickly
        try:
            key = data['key'][0]
        except KeyError:
            key = None

        if not self.myLight.isWritable(key):
            return "not writeable"

        if 'giveway' in data:
            try:
                value = int(data['giveway'][0])
            except:
                return "value error"
            self.myLight.setGreen(value)
            handled = True

        if 'temp_error' in data:
            self.myLight.setTempError(bool(int(data['temp_error'][0])))
            handled = True

        if not handled:
            return "not ok"
        else:
            return "ok"


local_light = TrafficLightSerial.open("/dev/serial0")

root = File("../website/")
root.putChild("foo", File("/tmp"))

<<<<<<< HEAD
interface = NoResource()
#interface.putChild("give_way", GiveWay(local_light))
interface.putChild("status", TrafficLightWeb(local_light))

root.putChild("interface", interface)
root.putChild("auth", Authenticator())


factory = Site(root)
endpoint = endpoints.TCP4ServerEndpoint(reactor, 8880)
endpoint.listen(factory)
reactor.run()
=======
    # HTTP side
    def render_GET(self, request):
        return bytes(json.dumps(self.data).encode('utf8'))
>>>>>>> bf1e47f0
<|MERGE_RESOLUTION|>--- conflicted
+++ resolved
@@ -1,23 +1,9 @@
 import json
-<<<<<<< HEAD
-import hashlib
-import time
-from configparser import SafeConfigParser
-from twisted.web.server import Site
-from twisted.web.client import Agent
-from twisted.web import server, resource
-from twisted.web.resource import Resource, NoResource
-from twisted.protocols import basic
-from twisted.internet import reactor, endpoints, task
-from twisted.web.static import File
-from trafficlight import TrafficLightSerial
-=======
 import logging
 from configparser import SafeConfigParser
 from twisted.web.client import Agent, readBody
 from twisted.web import resource
 from twisted.internet import reactor, task
->>>>>>> bf1e47f0
 
 
 class TrafficLightMasterSlave(object):
@@ -136,26 +122,16 @@
             return "ok"
 
 
-local_light = TrafficLightSerial.open("/dev/serial0")
+class JSONAnswer(resource.Resource):
+    isLeaf = True
+    numberRequests = 0
 
-root = File("../website/")
-root.putChild("foo", File("/tmp"))
+    def __init__(self, to_be_jsoned):
+        self.data = to_be_jsoned
+        resource.Resource.__init__(self)
+        print("HIER")
 
-<<<<<<< HEAD
-interface = NoResource()
-#interface.putChild("give_way", GiveWay(local_light))
-interface.putChild("status", TrafficLightWeb(local_light))
-
-root.putChild("interface", interface)
-root.putChild("auth", Authenticator())
-
-
-factory = Site(root)
-endpoint = endpoints.TCP4ServerEndpoint(reactor, 8880)
-endpoint.listen(factory)
-reactor.run()
-=======
     # HTTP side
     def render_GET(self, request):
-        return bytes(json.dumps(self.data).encode('utf8'))
->>>>>>> bf1e47f0
+        print("DORT")
+        return bytes(json.dumps(self.data).encode('utf8'))